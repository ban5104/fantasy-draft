# Fantasy Football Draft Optimizer - Claude Instructions

## Project Context

This is a fantasy football draft optimization tool using dynamic programming and Monte Carlo simulation. The entire system is contained in a single self-contained script: `scripts/dp_draft_optimizer_debug.py`.

## Architecture Constraints

- **Keep main script unified** - Do not break `scripts/dp_draft_optimizer_debug.py` into multiple files
- **Notebooks for visualization only** - No complex calculations in Jupyter notebooks
- **Single source of truth** - All optimization logic stays in the main script
- **No modular refactoring** - The unified architecture is intentional

## Development Commands

### Standard Testing
```bash
# Run golden master regression tests before any changes
python scripts/tests/test_golden_master.py

# Standard comprehensive test
python scripts/tests/test_optimizer.py

# Unit tests for favorites functionality  
python scripts/tests/test_favorites.py
```

### Running the Optimizer
```bash
# Quick results (100 simulations, basic output)
python scripts/dp_draft_optimizer_debug.py --quick

# Standard mode (5000 simulations, full analytics and exports) - DEFAULT
python scripts/dp_draft_optimizer_debug.py --standard

# Debug mode (standard + debug output and visualizations)
python scripts/dp_draft_optimizer_debug.py --debug

# Specify your draft position (1-14, auto-calculates snake picks)
python scripts/dp_draft_optimizer_debug.py --standard --position 8

# With envelope projections for uncertainty analysis
python scripts/dp_draft_optimizer_debug.py --standard --envelope-file data/my_projections.csv

# Reproducible results with seed
python scripts/dp_draft_optimizer_debug.py --standard --position 5 --seed 42
```

### Draft Cheat Sheet
```bash
# Update cheat sheet with latest data from all sources
python scripts/update_cheat_sheet.py

# Verbose output to see data merge process
python scripts/update_cheat_sheet.py -v
```

### Dependencies
```bash
pip install -r requirements.txt
```

## Key Files

- `scripts/dp_draft_optimizer_debug.py` - Main optimization engine (self-contained)
- `scripts/update_cheat_sheet.py` - Draft cheat sheet generator 
- `data/probability-models-draft/` - ESPN projections, ADP data, draft results (4 data sources)
- `data/draft_day_cheat_sheet.csv` - Generated cheat sheet with merged data from all sources
- `data/rankings_top300_20250814.csv` - Fantasy point rankings
- `specs/plan.md` - Mathematical approach and theory
- `specs/therory.md` - Detailed mathematical formulation
- `tests/golden/` - Golden master regression test outputs
- `jupyter-notebooks/` - Analysis and visualization (3 notebooks)
  - `monte_carlo_statistical_analysis.ipynb` - Statistical analysis
  - `model_comparison_analysis.ipynb` - Strategy comparisons  
  - `value_dropoff_charts.ipynb` - Visualization charts

## Configuration Parameters

Key variables in main script:
<<<<<<< HEAD
- `DRAFT_POSITION` - Your position in draft (1-14, default 5)
- `LEAGUE_SIZE` - Number of teams (default 14)
=======
- `DRAFT_POSITION` - Your pick number in round 1 (1-14, set via `--position` flag)
- `SNAKE_PICKS` - Auto-calculated from draft position (e.g., pos 5: [5, 24, 33, 52, 61, 80, 89])
>>>>>>> 17a20196
- `POSITION_LIMITS` - Roster targets ({'RB': 3, 'WR': 2, 'QB': 1, 'TE': 1})
- `RANDOMNESS_LEVEL` - Draft unpredictability (0.1-0.7, default 0.3)
- `CANDIDATE_POOL_SIZE` - Players considered per pick (default 25)

### Enhanced Decision Support Parameters
- `EPSILON_THRESHOLD` - Show strategies within this % of optimal (default 0.033 = 3.3%)
- `K_BEST_DEPTH` - Alternative paths to explore per pick (default 10)

### Analytics and Export Parameters
- `USE_ANALYTICS` - Enable detailed analytics capture (default: True)
- `EXPORT_DIR` - Directory for analytics exports (default: "data/output-simulations")
- `EXPORT_FORMAT` - Export format for analytics data (default: "parquet", fallback to CSV)
- `ENVELOPE_FILE` - Path to envelope projections CSV file (default: None)

## Data Format

- ESPN projections: CSV with player_name, position, overall_rank
  - Available: `espn_projections_20250814.csv`, `espn_algorithm_20250824.csv`
  - Configurable via `--espn-file` parameter (optional)
- Fantasy rankings: `rankings_top300_20250814.csv` with PLAYER, FANTASY_PTS
- Draft cheat sheet sources (4 files in `data/probability-models-draft/`):
  - `espn_algorithm_*.csv` → ESPN_ALG column
  - `espn_projections_*.csv` → ESPN_PROJ column  
  - `realtime_adp_*.csv` → ADP_SLEEPER column (Sleeper ADP)
  - `actual_draft_results_*.csv` → ACTUAL_DRAFT_YYYYMMDD column
  - All use standardized format: `overall_rank,position,position_rank,player_name,team`
  - Script automatically finds latest files by timestamp (91.2% data coverage)
- Envelope projections: CSV with flexible column names for projection ranges
  - Player: `name`, `player`, `player_name`
  - Position: `pos`, `position` 
  - Low bound: `low`, `floor`, `p10`
  - Projection: `proj`, `projection`, `mode`, `median`, `p50`, `center`
  - High bound: `high`, `ceiling`, `p90`
  - Enables uncertainty analysis with derived metrics (safety index, volatility index)
- All data follows standardized format with 99.6% exact matching

<<<<<<< HEAD
### Analytics Output Files (when analytics enabled)
- `pick_candidates.csv` - Top candidates per pick with availability probabilities and envelope metrics (if available)
- `value_decay.csv` - Value dropoff analysis between consecutive picks by position
- `pos_outlook.csv` - Positional availability trends across draft rounds
=======
### Analytics Output Files (standard/debug modes)
- `pick_candidates.csv` - Top candidates per pick with envelope metrics
- `value_decay.csv` - Value dropoff analysis between consecutive picks
- `pos_outlook.csv` - Positional availability trends across rounds
>>>>>>> 17a20196
- `run_metadata.json` - Execution metadata and file hashes for reproducibility
- Standard Monte Carlo exports: `mc_config_*.csv`, `mc_player_survivals_*.csv`, `mc_position_summary_*.csv`

## Development Workflow

1. Read `specs/` directory first for mathematical context
2. Run regression tests before changes: `python scripts/tests/test_golden_master.py`
3. Make changes to main script only (keep self-contained)
4. Test changes: `python scripts/tests/test_optimizer.py`
5. Run unit tests: `python scripts/tests/test_favorites.py` 
6. Use notebooks only for visualization and analysis of CSV outputs

## Enhanced Features

### Decision Support Enhancements
- **ε-Optimal Plans Menu**: Multiple draft strategies within 3.3% of optimal EV (configurable via EPSILON_THRESHOLD)
- **Pick Regret Analysis**: Compares alternative position choices with regret percentages  
- **Flexibility Index**: Entropy-based scoring (0.0-1.0) showing decision flexibility
- **Time-to-Cliff Analysis**: Warns when positions face significant value drops
- **Contingency Playbooks**: Primary/secondary/tertiary recommendations per pick
- **Risk-Adjusted Variants**: Floor-focused and upside-focused strategies (requires envelope data)
- **K-Best Path Exploration**: Configurable depth for alternative strategy discovery

### Enhanced Output Sections
1. **Draft Plan Menu**: Shows multiple viable strategies (e.g., "Plan A: RB-QB-RB-WR... EV 1380.9")
2. **Per-Pick Analysis**: Regret tables, flexibility scores, cliff warnings, contingency trees
3. **Risk Variants**: Conservative vs aggressive approaches when envelope data available

### Sample Enhanced Output
```
=== DRAFT PLAN MENU (ε=3.3%) ===
Plan A: RB-QB-RB-WR-RB-WR-TE    EV 1380.9  (baseline)
Plan B: RB-WR-RB-WR-RB-QB-TE    EV 1374.1  (-0.5%, safer)
Plan C: WR-RB-QB-WR-RB-WR-TE    EV 1370.2  (-0.8%, WR heavy)

PICK 5 ANALYSIS
Flexibility Index: 0.71 (many viable options)
Windows: RB cliff in 1 pick, WR safe for 2 picks

REGRET TABLE:
Position    EV     Regret    Notes
RB        380.9    0.0%     (optimal)
WR        375.2   -1.5%     Strong alternative
QB        365.1   -4.2%     Early but viable

CONTINGENCY PLAYBOOK:
🎯 PRIMARY: RB → Saquon Barkley, Jonathan Taylor
📋 IF GONE: WR → CeeDee Lamb, Tyreek Hill (-1.5% EV)
🔄 LAST RESORT: QB → Josh Allen, Lamar Jackson (-4.2% EV)
```

## Current Project State

- **Enhanced decision support**: Comprehensive draft-day analysis with multiple strategies and contingency planning
- **Cleaned architecture**: Removed old simulation outputs and unused files
- **Consolidated data**: All probability models in `data/probability-models-draft/`
- **Simplified structure**: 3 focused Jupyter notebooks for analysis
- **Improved testing**: Golden master tests in `tests/golden/` with unit tests in `scripts/tests/`<|MERGE_RESOLUTION|>--- conflicted
+++ resolved
@@ -78,13 +78,8 @@
 ## Configuration Parameters
 
 Key variables in main script:
-<<<<<<< HEAD
 - `DRAFT_POSITION` - Your position in draft (1-14, default 5)
 - `LEAGUE_SIZE` - Number of teams (default 14)
-=======
-- `DRAFT_POSITION` - Your pick number in round 1 (1-14, set via `--position` flag)
-- `SNAKE_PICKS` - Auto-calculated from draft position (e.g., pos 5: [5, 24, 33, 52, 61, 80, 89])
->>>>>>> 17a20196
 - `POSITION_LIMITS` - Roster targets ({'RB': 3, 'WR': 2, 'QB': 1, 'TE': 1})
 - `RANDOMNESS_LEVEL` - Draft unpredictability (0.1-0.7, default 0.3)
 - `CANDIDATE_POOL_SIZE` - Players considered per pick (default 25)
@@ -121,17 +116,10 @@
   - Enables uncertainty analysis with derived metrics (safety index, volatility index)
 - All data follows standardized format with 99.6% exact matching
 
-<<<<<<< HEAD
 ### Analytics Output Files (when analytics enabled)
 - `pick_candidates.csv` - Top candidates per pick with availability probabilities and envelope metrics (if available)
 - `value_decay.csv` - Value dropoff analysis between consecutive picks by position
 - `pos_outlook.csv` - Positional availability trends across draft rounds
-=======
-### Analytics Output Files (standard/debug modes)
-- `pick_candidates.csv` - Top candidates per pick with envelope metrics
-- `value_decay.csv` - Value dropoff analysis between consecutive picks
-- `pos_outlook.csv` - Positional availability trends across rounds
->>>>>>> 17a20196
 - `run_metadata.json` - Execution metadata and file hashes for reproducibility
 - Standard Monte Carlo exports: `mc_config_*.csv`, `mc_player_survivals_*.csv`, `mc_position_summary_*.csv`
 
